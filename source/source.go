// Copyright © 2024 Meroxa, Inc.
//
// Licensed under the Apache License, Version 2.0 (the "License");
// you may not use this file except in compliance with the License.
// You may obtain a copy of the License at
//
//     http://www.apache.org/licenses/LICENSE-2.0
//
// Unless required by applicable law or agreed to in writing, software
// distributed under the License is distributed on an "AS IS" BASIS,
// WITHOUT WARRANTIES OR CONDITIONS OF ANY KIND, either express or implied.
// See the License for the specific language governing permissions and
// limitations under the License.

package source

import (
	"context"
	"encoding/json"
	"fmt"
	"math"
	"net/http"
	"time"

	"github.com/aws/aws-sdk-go-v2/aws"
	"github.com/aws/aws-sdk-go-v2/config"
	"github.com/aws/aws-sdk-go-v2/credentials"
	"github.com/aws/aws-sdk-go-v2/service/kinesis"
	"github.com/aws/aws-sdk-go-v2/service/kinesis/types"
	sdk "github.com/conduitio/conduit-connector-sdk"
	"github.com/oklog/ulid/v2"
	cmap "github.com/orcaman/concurrent-map/v2"
	"gopkg.in/tomb.v2"
)

type Source struct {
	sdk.UnimplementedSource

	config Config

	// client is the Client for the AWS Kinesis API
	client *kinesis.Client

	// httpClient is the http.Client used for interacting with the kinesis API.
	// We need a custom one so that we can cleanup leaking http connections on
	// the teardown method.
	httpClient *http.Client

	tomb        *tomb.Tomb
	streamMap   cmap.ConcurrentMap[string, *kinesis.SubscribeToShardEventStream]
	buffer      chan sdk.Record
	consumerARN *string
}

type Shard struct {
	ShardID     *string
	EventStream *kinesis.SubscribeToShardEventStream
}

type kinesisPosition struct {
	SequenceNumber string `json:"sequenceNumber"`
	ShardID        string `json:"shardId"`
}

func New() sdk.Source {
	return sdk.SourceWithMiddleware(&Source{
		httpClient: &http.Client{
			Transport: &http.Transport{},
		},
		// If tomb.Wait() is called and no goroutines are started from it, the tomb will cause a deadlock.
		// This can happen if the source connector has Configure() and then Teardown() methods called.
		// We could wrap tomb in another struct and track there in a boolean and a mutex whether
		// a tomb goroutine was started up, but in this narrow case it is simpler to initialize
		// tomb to nil, start it up on Open(), and check whether tomb is nil or not in Teardown()
		// to prevent the deadlock.
		tomb:      nil,
		buffer:    make(chan sdk.Record, 100),
		streamMap: cmap.New[*kinesis.SubscribeToShardEventStream](),
	}, sdk.DefaultSourceMiddleware()...)
}

func (s *Source) Parameters() map[string]sdk.Parameter {
	return s.config.Parameters()
}

func (s *Source) Configure(ctx context.Context, cfg map[string]string) error {
	err := sdk.Util.ParseConfig(cfg, &s.config)
	if err != nil {
		return fmt.Errorf("invalid config: %w", err)
	}
	sdk.Logger(ctx).Info().Msg("parsed configuration")

	// Configure the creds for the client
	var cfgOptions []func(*config.LoadOptions) error

	cfgOptions = append(cfgOptions, config.WithHTTPClient(s.httpClient))
	cfgOptions = append(cfgOptions, config.WithRegion(s.config.AWSRegion))
	cfgOptions = append(cfgOptions, config.WithCredentialsProvider(
		credentials.NewStaticCredentialsProvider(
			s.config.AWSAccessKeyID,
			s.config.AWSSecretAccessKey,
			"")))

	if s.config.AWSURL != "" {
		resolver := aws.EndpointResolverWithOptionsFunc(func(_, _ string, _ ...interface{}) (aws.Endpoint, error) {
			return aws.Endpoint{
				PartitionID:       "aws",
				URL:               s.config.AWSURL,
				SigningRegion:     s.config.AWSRegion,
				HostnameImmutable: true,
			}, nil
		})
		withResolverOpt := config.WithEndpointResolverWithOptions(resolver)

		cfgOptions = append(cfgOptions, withResolverOpt)
	}

	awsCfg, err := config.LoadDefaultConfig(ctx, cfgOptions...)
	if err != nil {
		return fmt.Errorf("failed to load aws config with given credentials : %w", err)
	}
	sdk.Logger(ctx).Info().Msg("loaded source aws configuration")

	s.client = kinesis.NewFromConfig(awsCfg)
	sdk.Logger(ctx).Info().Msg("created kinesis client")

	return nil
}

func (s *Source) Open(ctx context.Context, pos sdk.Position) error {
	// DescribeStream to know that the stream ARN is valid and usable, ie test connection
	_, err := s.client.DescribeStream(ctx, &kinesis.DescribeStreamInput{
		StreamARN: &s.config.StreamARN,
	})
	if err != nil {
		return fmt.Errorf("failed to test connection to stream: %w", err)
	}
	sdk.Logger(ctx).Info().Str("streamARN", s.config.StreamARN).Msg("stream valid")

	consumerResponse, err := s.client.RegisterStreamConsumer(ctx, &kinesis.RegisterStreamConsumerInput{
		StreamARN:    &s.config.StreamARN,
		ConsumerName: aws.String("conduit-connector-kinesis-source-" + ulid.Make().String()),
	})
	if err != nil {
		return fmt.Errorf("error registering consumer: %w", err)
	}
	sdk.Logger(ctx).Info().
		Str("consumerName", *consumerResponse.Consumer.ConsumerName).
		Msg("kinesis consumer registered")

	if err := s.waitForConsumer(ctx, consumerResponse.Consumer); err != nil {
		return fmt.Errorf("error waiting for consumer: %w", err)
	}

	s.consumerARN = consumerResponse.Consumer.ConsumerARN
	err = s.subscribeShards(ctx, pos)
	if err != nil {
		return err
	}

	// listenEvents will use tomb.Go, so we initialize it here
	s.tomb = &tomb.Tomb{}
<<<<<<< HEAD
	go s.listenEvents(ctx)
=======
	s.listenEvents(ctx)

	sdk.Logger(ctx).Info().Msg("source ready to be read from")
>>>>>>> 12e001c3

	sdk.Logger(ctx).Info().Msg("source ready to be read from")

	return nil
}

func (s *Source) waitForConsumer(ctx context.Context, consumer *types.Consumer) error {
<<<<<<< HEAD
	var lastStatus types.ConsumerStatus
	for count := 1; count <= 5; count++ {
		secsToWait := math.Exp2(float64(count))
		sdk.Logger(ctx).Info().
			Str("consumerARN", *consumer.ConsumerARN).
			Float64("seconds", secsToWait).
			Msg("waiting for consumer to be ready")

		time.Sleep(time.Duration(secsToWait) * time.Second)

=======
	for count := 1; count <= 5; count++ {
>>>>>>> 12e001c3
		describedConsumer, err := s.client.DescribeStreamConsumer(ctx, &kinesis.DescribeStreamConsumerInput{
			ConsumerARN:  consumer.ConsumerARN,
			ConsumerName: consumer.ConsumerName,
			StreamARN:    &s.config.StreamARN,
		})
		if err != nil {
			return fmt.Errorf("failed to describe stream consumer: %w", err)
		}
<<<<<<< HEAD

		lastStatus = describedConsumer.ConsumerDescription.ConsumerStatus
		if lastStatus == types.ConsumerStatusActive {
			return nil
		}
	}

	return fmt.Errorf("consumer wait timed out with status %s", lastStatus)
=======
		if describedConsumer.ConsumerDescription.ConsumerStatus == types.ConsumerStatusActive {
			return nil
		}

		secsToWait := math.Exp2(float64(count))
		sdk.Logger(ctx).Info().
			Str("consumerARN", *consumer.ConsumerARN).
			Float64("seconds", secsToWait).
			Msg("waiting for consumer to be ready")

		select {
		case <-ctx.Done():
			return fmt.Errorf("failed to wait for consumer to be ready: %w", ctx.Err())
		case <-time.After(time.Duration(secsToWait) * time.Second):
			// retry status check
		}
	}

	return fmt.Errorf("consumer wait timed out")
>>>>>>> 12e001c3
}

func (s *Source) Read(ctx context.Context) (rec sdk.Record, err error) {
	select {
	case <-ctx.Done():
<<<<<<< HEAD
		if err := ctx.Err(); err != nil {
			return rec, fmt.Errorf("source read context is done: %w", err)
		}

		return rec, nil
=======
		return rec, fmt.Errorf("source read timed out: %w", ctx.Err())
>>>>>>> 12e001c3
	case rec := <-s.buffer:
		return rec, nil
	}
}

func (s *Source) Ack(_ context.Context, _ sdk.Position) error {
	// kinesis doesn't have any acking system, so we do nothing here.
	return nil
}

func (s *Source) Teardown(ctx context.Context) error {
	if s.consumerARN != nil {
		_, err := s.client.DeregisterStreamConsumer(ctx, &kinesis.DeregisterStreamConsumerInput{
			ConsumerARN: s.consumerARN,
			StreamARN:   &s.config.StreamARN,
		})
		if err != nil {
			return fmt.Errorf(
				"error deregistering stream consumer %s: %w",
				*s.consumerARN, err,
			)
		}

		sdk.Logger(ctx).Info().Str("consumerARN", *s.consumerARN).Msg("deregistered stream consumer")
	}

	if s.tomb != nil {
		// tomb was setup, there are goroutines ready to be killed
		s.tomb.Kill(nil)
		if err := s.tomb.Wait(); err != nil {
			return fmt.Errorf("error while waiting listener goroutines to cleanup: %w", err)
<<<<<<< HEAD
		}
		sdk.Logger(ctx).Info().Msg("listener goroutines cleaned up")
	}

	for streamTuple := range s.streamMap.IterBuffered() {
		eventStream := streamTuple.Val
		if err := eventStream.Close(); err != nil {
			sdk.Logger(ctx).Err(err).Msg("error closing stream")
=======
>>>>>>> 12e001c3
		}
		sdk.Logger(ctx).Info().Msg("listener goroutines cleaned up")
	}
	sdk.Logger(ctx).Info().Msg("closed all streams")

	s.httpClient.CloseIdleConnections()
	sdk.Logger(ctx).Info().Msg("closed httpClient connections")

	for streamTuple := range s.streamMap.IterBuffered() {
		eventStream := streamTuple.Val
		if err := eventStream.Close(); err != nil {
			sdk.Logger(ctx).Err(err).Msg("error closing stream")
		}
	}
	sdk.Logger(ctx).Info().Msg("closed all streams")

	s.httpClient.CloseIdleConnections()
	sdk.Logger(ctx).Info().Msg("closed httpClient connections")

	return nil
}

func toRecords(kinRecords []types.Record, shardID string) []sdk.Record {
	sdkRecs := make([]sdk.Record, 0, len(kinRecords))

	for _, rec := range kinRecords {
		kinPos := kinesisPosition{
			SequenceNumber: *rec.SequenceNumber,
			ShardID:        shardID,
		}

		kinPosBytes, err := json.Marshal(kinPos)
		if err != nil {
			// should never happen
			panic("failed to marshal position")
		}

		sdkRec := sdk.Util.Source.NewRecordCreate(
			sdk.Position(kinPosBytes),
			sdk.Metadata{
				"shardId":        "kinesis-" + shardID,
				"sequenceNumber": "kinesis-" + *rec.SequenceNumber,
			},
			sdk.RawData(kinPosBytes),
			sdk.RawData(rec.Data),
		)

		sdkRecs = append(sdkRecs, sdkRec)
	}

	return sdkRecs
}

func (s *Source) listenEvents(ctx context.Context) {
	for streamTuple := range s.streamMap.IterBuffered() {
		shardID, eventStream := streamTuple.Key, streamTuple.Val

		s.tomb.Go(func() error {
			for {
				select {
				case event := <-eventStream.Events():
					if event == nil {
						err := s.resubscribeShard(ctx, shardID)
						if err != nil {
							return fmt.Errorf("error resubscribing to shard %s: %w", shardID, err)
						}
					}

					subsEvent, ok := event.(*types.SubscribeToShardEventStreamMemberSubscribeToShardEvent)
					if !ok {
						return fmt.Errorf("invalid received event, got %v", event)
					}

					eventValue := subsEvent.Value

					if len(eventValue.Records) > 0 {
						recs := toRecords(eventValue.Records, shardID)

						for _, record := range recs {
							s.buffer <- record
						}
						sdk.Logger(ctx).Trace().Msg("sent all records")
					}
				case <-s.tomb.Dying():
					sdk.Logger(ctx).Debug().Msg("tomb kill called, exiting listener goroutine")
					return nil
				case <-ctx.Done():
					sdk.Logger(ctx).Debug().Msg("context done, exiting listener goroutine")
					return nil
				// refresh the subscription after 5 minutes since that is when kinesis subscriptions go stale
				case <-time.After(time.Minute*4 + time.Second*55):
					for streamTuple := range s.streamMap.IterBuffered() {
						stream := streamTuple.Val
						if stream != nil {
							stream.Close()
						}

						err := s.resubscribeShard(ctx, shardID)
						if err != nil {
							return fmt.Errorf("error resubscribing to shard %s: %w", shardID, err)
						}
					}
				}
			}
		})
	}
}

func (s *Source) subscribeShards(ctx context.Context, position sdk.Position) error {
	var startingPosition types.StartingPosition
	switch {
	case position != nil:
		pos, err := parsePosition(position)
		if err != nil {
			return err
		}

		startingPosition.Type = types.ShardIteratorTypeAfterSequenceNumber
		startingPosition.SequenceNumber = &pos.SequenceNumber
	case s.config.StartFromLatest:
		startingPosition.Type = types.ShardIteratorTypeLatest
	case !s.config.StartFromLatest:
		startingPosition.Type = types.ShardIteratorTypeTrimHorizon
	}

	logEvt := sdk.Logger(ctx).Info().Str("type", string(startingPosition.Type))
	if seqNum := startingPosition.SequenceNumber; seqNum != nil {
		logEvt = logEvt.Str("sequenceNumber", *seqNum)
	}
	logEvt.Msg("starting position")

	listShardsResponse, err := s.client.ListShards(ctx, &kinesis.ListShardsInput{
		StreamARN: &s.config.StreamARN,
	})
	if err != nil {
		return fmt.Errorf("error retrieving kinesis shards: %w", err)
	}

	// get iterators for shards
	for _, shard := range listShardsResponse.Shards {
		subscriptionResponse, err := s.client.SubscribeToShard(ctx, &kinesis.SubscribeToShardInput{
			ConsumerARN:      s.consumerARN,
			ShardId:          shard.ShardId,
			StartingPosition: &startingPosition,
		})
		if err != nil {
			return fmt.Errorf("error creating stream subscription: %w", err)
		}

		s.streamMap.Set(*shard.ShardId, subscriptionResponse.GetStream())
		sdk.Logger(ctx).Info().Str("shardID", *shard.ShardId).Msg("subscribed to shard")
	}

	return nil
}

func (s *Source) resubscribeShard(ctx context.Context, shardID string) error {
	subscriptionResponse, err := s.client.SubscribeToShard(ctx, &kinesis.SubscribeToShardInput{
		ConsumerARN: s.consumerARN,
		ShardId:     aws.String(shardID),
		StartingPosition: &types.StartingPosition{
			Type: types.ShardIteratorTypeLatest,
		},
	})
	if err != nil {
		return fmt.Errorf("error creating stream subscription: %w", err)
	}

	s.streamMap.Set(shardID, subscriptionResponse.GetStream())
	sdk.Logger(ctx).Info().Str("shardID", shardID).Msg("resubscribed to shard")
	return nil
}

func parsePosition(pos sdk.Position) (kinesisPosition, error) {
	var kinPos kinesisPosition
	err := json.Unmarshal(pos, &kinPos)
	if err != nil {
		return kinPos, fmt.Errorf("failed to parse sdk position: %w", err)
	}

	return kinPos, nil
}<|MERGE_RESOLUTION|>--- conflicted
+++ resolved
@@ -160,34 +160,15 @@
 
 	// listenEvents will use tomb.Go, so we initialize it here
 	s.tomb = &tomb.Tomb{}
-<<<<<<< HEAD
-	go s.listenEvents(ctx)
-=======
 	s.listenEvents(ctx)
 
 	sdk.Logger(ctx).Info().Msg("source ready to be read from")
->>>>>>> 12e001c3
-
-	sdk.Logger(ctx).Info().Msg("source ready to be read from")
 
 	return nil
 }
 
 func (s *Source) waitForConsumer(ctx context.Context, consumer *types.Consumer) error {
-<<<<<<< HEAD
-	var lastStatus types.ConsumerStatus
 	for count := 1; count <= 5; count++ {
-		secsToWait := math.Exp2(float64(count))
-		sdk.Logger(ctx).Info().
-			Str("consumerARN", *consumer.ConsumerARN).
-			Float64("seconds", secsToWait).
-			Msg("waiting for consumer to be ready")
-
-		time.Sleep(time.Duration(secsToWait) * time.Second)
-
-=======
-	for count := 1; count <= 5; count++ {
->>>>>>> 12e001c3
 		describedConsumer, err := s.client.DescribeStreamConsumer(ctx, &kinesis.DescribeStreamConsumerInput{
 			ConsumerARN:  consumer.ConsumerARN,
 			ConsumerName: consumer.ConsumerName,
@@ -196,16 +177,6 @@
 		if err != nil {
 			return fmt.Errorf("failed to describe stream consumer: %w", err)
 		}
-<<<<<<< HEAD
-
-		lastStatus = describedConsumer.ConsumerDescription.ConsumerStatus
-		if lastStatus == types.ConsumerStatusActive {
-			return nil
-		}
-	}
-
-	return fmt.Errorf("consumer wait timed out with status %s", lastStatus)
-=======
 		if describedConsumer.ConsumerDescription.ConsumerStatus == types.ConsumerStatusActive {
 			return nil
 		}
@@ -225,21 +196,12 @@
 	}
 
 	return fmt.Errorf("consumer wait timed out")
->>>>>>> 12e001c3
 }
 
 func (s *Source) Read(ctx context.Context) (rec sdk.Record, err error) {
 	select {
 	case <-ctx.Done():
-<<<<<<< HEAD
-		if err := ctx.Err(); err != nil {
-			return rec, fmt.Errorf("source read context is done: %w", err)
-		}
-
-		return rec, nil
-=======
 		return rec, fmt.Errorf("source read timed out: %w", ctx.Err())
->>>>>>> 12e001c3
 	case rec := <-s.buffer:
 		return rec, nil
 	}
@@ -271,24 +233,9 @@
 		s.tomb.Kill(nil)
 		if err := s.tomb.Wait(); err != nil {
 			return fmt.Errorf("error while waiting listener goroutines to cleanup: %w", err)
-<<<<<<< HEAD
 		}
 		sdk.Logger(ctx).Info().Msg("listener goroutines cleaned up")
 	}
-
-	for streamTuple := range s.streamMap.IterBuffered() {
-		eventStream := streamTuple.Val
-		if err := eventStream.Close(); err != nil {
-			sdk.Logger(ctx).Err(err).Msg("error closing stream")
-=======
->>>>>>> 12e001c3
-		}
-		sdk.Logger(ctx).Info().Msg("listener goroutines cleaned up")
-	}
-	sdk.Logger(ctx).Info().Msg("closed all streams")
-
-	s.httpClient.CloseIdleConnections()
-	sdk.Logger(ctx).Info().Msg("closed httpClient connections")
 
 	for streamTuple := range s.streamMap.IterBuffered() {
 		eventStream := streamTuple.Val
