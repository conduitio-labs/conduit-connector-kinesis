// Copyright © 2024 Meroxa, Inc.
//
// Licensed under the Apache License, Version 2.0 (the "License");
// you may not use this file except in compliance with the License.
// You may obtain a copy of the License at
//
//     http://www.apache.org/licenses/LICENSE-2.0
//
// Unless required by applicable law or agreed to in writing, software
// distributed under the License is distributed on an "AS IS" BASIS,
// WITHOUT WARRANTIES OR CONDITIONS OF ANY KIND, either express or implied.
// See the License for the specific language governing permissions and
// limitations under the License.

package source

import (
	"context"
	"encoding/json"
	"fmt"
	"math"
	"net/http"
	"time"

	"github.com/aws/aws-sdk-go-v2/aws"
	"github.com/aws/aws-sdk-go-v2/config"
	"github.com/aws/aws-sdk-go-v2/credentials"
	"github.com/aws/aws-sdk-go-v2/service/kinesis"
	"github.com/aws/aws-sdk-go-v2/service/kinesis/types"
	sdk "github.com/conduitio/conduit-connector-sdk"
	"github.com/oklog/ulid/v2"
	cmap "github.com/orcaman/concurrent-map/v2"
	"gopkg.in/tomb.v2"
)

type Source struct {
	sdk.UnimplementedSource

	config Config

	// client is the Client for the AWS Kinesis API
	client *kinesis.Client

	// httpClient is the http.Client used for interacting with the kinesis API.
	// We need a custom one so that we can cleanup leaking http connections on
	// the teardown method.
	httpClient *http.Client

	tomb        *tomb.Tomb
	streamMap   cmap.ConcurrentMap[string, *kinesis.SubscribeToShardEventStream]
	buffer      chan sdk.Record
	consumerARN *string
}

type Shard struct {
	ShardID     *string
	EventStream *kinesis.SubscribeToShardEventStream
}

type kinesisPosition struct {
	SequenceNumber string `json:"sequenceNumber"`
	ShardID        string `json:"shardId"`
}

func New() sdk.Source {
	return sdk.SourceWithMiddleware(&Source{
		httpClient: &http.Client{
			Transport: &http.Transport{},
		},
		// If tomb.Wait() is called and no goroutines are started from it, the tomb will cause a deadlock.
		// This can happen if the source connector has Configure() and then Teardown() methods called.
		// We could wrap tomb in another struct and track there in a boolean and a mutex whether
		// a tomb goroutine was started up, but in this narrow case it is simpler to initialize
		// tomb to nil, start it up on Open(), and check whether tomb is nil or not in Teardown()
		// to prevent the deadlock.
		tomb:      nil,
		buffer:    make(chan sdk.Record, 100),
		streamMap: cmap.New[*kinesis.SubscribeToShardEventStream](),
	}, sdk.DefaultSourceMiddleware()...)
}

func (s *Source) Parameters() map[string]sdk.Parameter {
	return s.config.Parameters()
}

func (s *Source) Configure(ctx context.Context, cfg map[string]string) error {
	err := sdk.Util.ParseConfig(cfg, &s.config)
	if err != nil {
		return fmt.Errorf("invalid config: %w", err)
	}
	sdk.Logger(ctx).Info().Msg("parsed configuration")

	// Configure the creds for the client
	var cfgOptions []func(*config.LoadOptions) error

	cfgOptions = append(cfgOptions, config.WithHTTPClient(s.httpClient))
	cfgOptions = append(cfgOptions, config.WithRegion(s.config.AWSRegion))
	cfgOptions = append(cfgOptions, config.WithCredentialsProvider(
		credentials.NewStaticCredentialsProvider(
			s.config.AWSAccessKeyID,
			s.config.AWSSecretAccessKey,
			"")))

	if s.config.AWSURL != "" {
		resolver := aws.EndpointResolverWithOptionsFunc(func(_, _ string, _ ...interface{}) (aws.Endpoint, error) {
			return aws.Endpoint{
				PartitionID:       "aws",
				URL:               s.config.AWSURL,
				SigningRegion:     s.config.AWSRegion,
				HostnameImmutable: true,
			}, nil
		})
		withResolverOpt := config.WithEndpointResolverWithOptions(resolver)

		cfgOptions = append(cfgOptions, withResolverOpt)
	}

	awsCfg, err := config.LoadDefaultConfig(ctx, cfgOptions...)
	if err != nil {
		return fmt.Errorf("failed to load aws config with given credentials : %w", err)
	}
	sdk.Logger(ctx).Info().Msg("loaded source aws configuration")

	s.client = kinesis.NewFromConfig(awsCfg)
	sdk.Logger(ctx).Info().Msg("created kinesis client")

	return nil
}

func (s *Source) Open(ctx context.Context, pos sdk.Position) error {
	// DescribeStream to know that the stream ARN is valid and usable, ie test connection
	_, err := s.client.DescribeStream(ctx, &kinesis.DescribeStreamInput{
		StreamARN: &s.config.StreamARN,
	})
	if err != nil {
		return fmt.Errorf("failed to test connection to stream: %w", err)
	}
	sdk.Logger(ctx).Info().Str("streamARN", s.config.StreamARN).Msg("stream valid")

	consumerResponse, err := s.client.RegisterStreamConsumer(ctx, &kinesis.RegisterStreamConsumerInput{
		StreamARN:    &s.config.StreamARN,
		ConsumerName: aws.String("conduit-connector-kinesis-source-" + ulid.Make().String()),
	})
	if err != nil {
		return fmt.Errorf("error registering consumer: %w", err)
	}
	sdk.Logger(ctx).Info().
		Str("consumerName", *consumerResponse.Consumer.ConsumerName).
		Msg("kinesis consumer registered")

	if err := s.waitForConsumer(ctx, consumerResponse.Consumer); err != nil {
		return fmt.Errorf("error waiting for consumer: %w", err)
	}

	s.consumerARN = consumerResponse.Consumer.ConsumerARN
	err = s.subscribeShards(ctx, pos)
	if err != nil {
		return err
	}

	// listenEvents will use tomb.Go, so we initialize it here
	s.tomb = &tomb.Tomb{}
<<<<<<< HEAD
	go s.listenEvents(ctx)
=======
	s.listenEvents(ctx)

	sdk.Logger(ctx).Info().Msg("source ready to be read from")
>>>>>>> 72f40a1a

	sdk.Logger(ctx).Info().Msg("source ready to be read from")

	return nil
}

func (s *Source) waitForConsumer(ctx context.Context, consumer *types.Consumer) error {
	for count := 1; count <= 5; count++ {
<<<<<<< HEAD
		secsToWait := math.Exp2(float64(count))
		sdk.Logger(ctx).Info().
			Str("consumerARN", *consumer.ConsumerARN).
			Float64("seconds", secsToWait).
			Msg("waiting for consumer to be ready")

		time.Sleep(time.Duration(secsToWait) * time.Second)

=======
>>>>>>> 72f40a1a
		describedConsumer, err := s.client.DescribeStreamConsumer(ctx, &kinesis.DescribeStreamConsumerInput{
			ConsumerARN:  consumer.ConsumerARN,
			ConsumerName: consumer.ConsumerName,
			StreamARN:    &s.config.StreamARN,
		})
		if err != nil {
			return fmt.Errorf("failed to describe stream consumer: %w", err)
		}
		if describedConsumer.ConsumerDescription.ConsumerStatus == types.ConsumerStatusActive {
			return nil
		}
<<<<<<< HEAD
=======

		secsToWait := math.Exp2(float64(count))
		sdk.Logger(ctx).Info().
			Str("consumerARN", *consumer.ConsumerARN).
			Float64("seconds", secsToWait).
			Msg("waiting for consumer to be ready")

		select {
		case <-ctx.Done():
			return fmt.Errorf("failed to wait for consumer to be ready: %w", ctx.Err())
		case <-time.After(time.Duration(secsToWait) * time.Second):
			// retry status check
		}
>>>>>>> 72f40a1a
	}

	return fmt.Errorf("consumer wait timed out")
}

func (s *Source) Read(ctx context.Context) (rec sdk.Record, err error) {
	select {
	case <-ctx.Done():
<<<<<<< HEAD
		if err := ctx.Err(); err != nil {
			return rec, fmt.Errorf("source read context is done: %w", err)
		}

		return rec, nil
=======
		return rec, fmt.Errorf("source read timed out: %w", ctx.Err())
>>>>>>> 72f40a1a
	case rec := <-s.buffer:
		return rec, nil
	}
}

func (s *Source) Ack(ctx context.Context, position sdk.Position) error {
	pos, err := parsePosition(position)
	if err != nil {
		return err
	}

	sdk.Logger(ctx).Debug().Msg(fmt.Sprintf("ack'd record with shardID: %s and sequence number: %s", pos.ShardID, pos.SequenceNumber))
	return nil
}

func (s *Source) Teardown(ctx context.Context) error {
	if s.consumerARN != nil {
		_, err := s.client.DeregisterStreamConsumer(ctx, &kinesis.DeregisterStreamConsumerInput{
			ConsumerARN: s.consumerARN,
			StreamARN:   &s.config.StreamARN,
		})
		if err != nil {
			return fmt.Errorf(
				"error deregistering stream consumer %s: %w",
				*s.consumerARN, err,
			)
		}

		sdk.Logger(ctx).Info().Str("consumerARN", *s.consumerARN).Msg("deregistered stream consumer")
	}

	if s.tomb != nil {
		// tomb was setup, there are goroutines ready to be killed
		s.tomb.Kill(nil)
		if err := s.tomb.Wait(); err != nil {
			return fmt.Errorf("error while waiting listener goroutines to cleanup: %w", err)
<<<<<<< HEAD
		}
		sdk.Logger(ctx).Info().Msg("listener goroutines cleaned up")
	}

	for streamTuple := range s.streamMap.IterBuffered() {
		eventStream := streamTuple.Val
		if err := eventStream.Close(); err != nil {
			sdk.Logger(ctx).Err(err).Msg("error closing stream")
=======
>>>>>>> 72f40a1a
		}
		sdk.Logger(ctx).Info().Msg("listener goroutines cleaned up")
	}
	sdk.Logger(ctx).Info().Msg("closed all streams")

	s.httpClient.CloseIdleConnections()
	sdk.Logger(ctx).Info().Msg("closed httpClient connections")

	for streamTuple := range s.streamMap.IterBuffered() {
		eventStream := streamTuple.Val
		if err := eventStream.Close(); err != nil {
			sdk.Logger(ctx).Err(err).Msg("error closing stream")
		}
	}
	sdk.Logger(ctx).Info().Msg("closed all streams")

	s.httpClient.CloseIdleConnections()
	sdk.Logger(ctx).Info().Msg("closed httpClient connections")

	return nil
}

func toRecords(kinRecords []types.Record, shardID string) []sdk.Record {
	sdkRecs := make([]sdk.Record, 0, len(kinRecords))

	for _, rec := range kinRecords {
		kinPos := kinesisPosition{
			SequenceNumber: *rec.SequenceNumber,
			ShardID:        shardID,
		}

		kinPosBytes, err := json.Marshal(kinPos)
		if err != nil {
			// should never happen
			panic("failed to marshal position")
		}

		sdkRec := sdk.Util.Source.NewRecordCreate(
			sdk.Position(kinPosBytes),
			sdk.Metadata{
				"shardId":        "kinesis-" + shardID,
				"sequenceNumber": "kinesis-" + *rec.SequenceNumber,
			},
			sdk.RawData(kinPosBytes),
			sdk.RawData(rec.Data),
		)

		sdkRecs = append(sdkRecs, sdkRec)
	}

	return sdkRecs
}

func (s *Source) listenEvents(ctx context.Context) {
	for streamTuple := range s.streamMap.IterBuffered() {
		shardID, eventStream := streamTuple.Key, streamTuple.Val

		s.tomb.Go(func() error {
			for {
				select {
				case event := <-eventStream.Events():
					if event == nil {
						err := s.resubscribeShard(ctx, shardID)
						if err != nil {
							return fmt.Errorf("error resubscribing to shard %s: %w", shardID, err)
						}
					}

					subsEvent, ok := event.(*types.SubscribeToShardEventStreamMemberSubscribeToShardEvent)
					if !ok {
						return fmt.Errorf("invalid received event, got %v", event)
					}

					eventValue := subsEvent.Value

					if len(eventValue.Records) > 0 {
						recs := toRecords(eventValue.Records, shardID)

						for _, record := range recs {
							s.buffer <- record
						}
						sdk.Logger(ctx).Trace().Msg("sent all records")
					}
				case <-s.tomb.Dying():
					sdk.Logger(ctx).Debug().Msg("tomb kill called, exiting listener goroutine")
					return nil
				case <-ctx.Done():
					sdk.Logger(ctx).Debug().Msg("context done, exiting listener goroutine")
					return nil
				// refresh the subscription after 5 minutes since that is when kinesis subscriptions go stale
				case <-time.After(time.Minute*4 + time.Second*55):
					for streamTuple := range s.streamMap.IterBuffered() {
						stream := streamTuple.Val
						if stream != nil {
							stream.Close()
						}

						err := s.resubscribeShard(ctx, shardID)
						if err != nil {
							return fmt.Errorf("error resubscribing to shard %s: %w", shardID, err)
						}
					}
				}
			}
		})
	}
}

func (s *Source) subscribeShards(ctx context.Context, position sdk.Position) error {
	var startingPosition types.StartingPosition
	switch {
	case position != nil:
		pos, err := parsePosition(position)
		if err != nil {
			return err
		}

		startingPosition.Type = types.ShardIteratorTypeAfterSequenceNumber
		startingPosition.SequenceNumber = &pos.SequenceNumber
	case s.config.StartFromLatest:
		startingPosition.Type = types.ShardIteratorTypeLatest
	case !s.config.StartFromLatest:
		startingPosition.Type = types.ShardIteratorTypeTrimHorizon
	}

	logEvt := sdk.Logger(ctx).Info().Str("type", string(startingPosition.Type))
	if seqNum := startingPosition.SequenceNumber; seqNum != nil {
		logEvt = logEvt.Str("sequenceNumber", *seqNum)
	}
	logEvt.Msg("starting position")

	listShardsResponse, err := s.client.ListShards(ctx, &kinesis.ListShardsInput{
		StreamARN: &s.config.StreamARN,
	})
	if err != nil {
		return fmt.Errorf("error retrieving kinesis shards: %w", err)
	}

	// get iterators for shards
	for _, shard := range listShardsResponse.Shards {
		subscriptionResponse, err := s.client.SubscribeToShard(ctx, &kinesis.SubscribeToShardInput{
			ConsumerARN:      s.consumerARN,
			ShardId:          shard.ShardId,
			StartingPosition: &startingPosition,
		})
		if err != nil {
			return fmt.Errorf("error creating stream subscription: %w", err)
		}

		s.streamMap.Set(*shard.ShardId, subscriptionResponse.GetStream())
		sdk.Logger(ctx).Info().Str("shardID", *shard.ShardId).Msg("subscribed to shard")
	}

	return nil
}

func (s *Source) resubscribeShard(ctx context.Context, shardID string) error {
	subscriptionResponse, err := s.client.SubscribeToShard(ctx, &kinesis.SubscribeToShardInput{
		ConsumerARN: s.consumerARN,
		ShardId:     aws.String(shardID),
		StartingPosition: &types.StartingPosition{
			Type: types.ShardIteratorTypeLatest,
		},
	})
	if err != nil {
		return fmt.Errorf("error creating stream subscription: %w", err)
	}

	s.streamMap.Set(shardID, subscriptionResponse.GetStream())
	sdk.Logger(ctx).Info().Str("shardID", shardID).Msg("resubscribed to shard")
	return nil
}

func parsePosition(pos sdk.Position) (kinesisPosition, error) {
	var kinPos kinesisPosition
	err := json.Unmarshal(pos, &kinPos)
	if err != nil {
		return kinPos, fmt.Errorf("failed to parse sdk position: %w", err)
	}

	return kinPos, nil
}<|MERGE_RESOLUTION|>--- conflicted
+++ resolved
@@ -160,13 +160,7 @@
 
 	// listenEvents will use tomb.Go, so we initialize it here
 	s.tomb = &tomb.Tomb{}
-<<<<<<< HEAD
-	go s.listenEvents(ctx)
-=======
 	s.listenEvents(ctx)
-
-	sdk.Logger(ctx).Info().Msg("source ready to be read from")
->>>>>>> 72f40a1a
 
 	sdk.Logger(ctx).Info().Msg("source ready to be read from")
 
@@ -175,17 +169,6 @@
 
 func (s *Source) waitForConsumer(ctx context.Context, consumer *types.Consumer) error {
 	for count := 1; count <= 5; count++ {
-<<<<<<< HEAD
-		secsToWait := math.Exp2(float64(count))
-		sdk.Logger(ctx).Info().
-			Str("consumerARN", *consumer.ConsumerARN).
-			Float64("seconds", secsToWait).
-			Msg("waiting for consumer to be ready")
-
-		time.Sleep(time.Duration(secsToWait) * time.Second)
-
-=======
->>>>>>> 72f40a1a
 		describedConsumer, err := s.client.DescribeStreamConsumer(ctx, &kinesis.DescribeStreamConsumerInput{
 			ConsumerARN:  consumer.ConsumerARN,
 			ConsumerName: consumer.ConsumerName,
@@ -197,8 +180,6 @@
 		if describedConsumer.ConsumerDescription.ConsumerStatus == types.ConsumerStatusActive {
 			return nil
 		}
-<<<<<<< HEAD
-=======
 
 		secsToWait := math.Exp2(float64(count))
 		sdk.Logger(ctx).Info().
@@ -212,7 +193,6 @@
 		case <-time.After(time.Duration(secsToWait) * time.Second):
 			// retry status check
 		}
->>>>>>> 72f40a1a
 	}
 
 	return fmt.Errorf("consumer wait timed out")
@@ -221,15 +201,7 @@
 func (s *Source) Read(ctx context.Context) (rec sdk.Record, err error) {
 	select {
 	case <-ctx.Done():
-<<<<<<< HEAD
-		if err := ctx.Err(); err != nil {
-			return rec, fmt.Errorf("source read context is done: %w", err)
-		}
-
-		return rec, nil
-=======
 		return rec, fmt.Errorf("source read timed out: %w", ctx.Err())
->>>>>>> 72f40a1a
 	case rec := <-s.buffer:
 		return rec, nil
 	}
@@ -266,24 +238,9 @@
 		s.tomb.Kill(nil)
 		if err := s.tomb.Wait(); err != nil {
 			return fmt.Errorf("error while waiting listener goroutines to cleanup: %w", err)
-<<<<<<< HEAD
 		}
 		sdk.Logger(ctx).Info().Msg("listener goroutines cleaned up")
 	}
-
-	for streamTuple := range s.streamMap.IterBuffered() {
-		eventStream := streamTuple.Val
-		if err := eventStream.Close(); err != nil {
-			sdk.Logger(ctx).Err(err).Msg("error closing stream")
-=======
->>>>>>> 72f40a1a
-		}
-		sdk.Logger(ctx).Info().Msg("listener goroutines cleaned up")
-	}
-	sdk.Logger(ctx).Info().Msg("closed all streams")
-
-	s.httpClient.CloseIdleConnections()
-	sdk.Logger(ctx).Info().Msg("closed httpClient connections")
 
 	for streamTuple := range s.streamMap.IterBuffered() {
 		eventStream := streamTuple.Val
