# Conduit Connector for AWS Kinesis
[Conduit](https://conduit.io) for [AWS Kinesis](https://aws.amazon.com/kinesis/).

## How to build?
Run `make build` to build the connector.

## Testing
Run `make test-integration` to run the integration tests.

The Docker compose file at `test/docker-compose.yml` can be used to run the required resource (AWS Kinesis via Localstack) locally.

## Source
The Source connector for AWS Kinesis opens subscriptions to each of the available shards in the stream and pushes records into the buffer until the subscription is up to date (all present source records read), at which point it switches to capturing the latest events in the stream. Every 5 minutes (the lifetime of the subscription), the subscription to the shard is refreshed.

### Configuration

| name                  | description                                      | required | default value |
|-----------------------|--------------------------------------------------|----------|---------------|
| `aws.accessKeyId`     | Access Key ID associated with your AWS resources | true     | ""            |
| `aws.secretAccessKey` | Secret Access Key associated with your AWS resources | true     | ""            |
| `aws.region`     | Region associated with your AWS resources | true     | ""            |
| `aws.url`     | The URL for AWS (useful when testing the connector with localstack). | false     | ""            |
| `streamName`     | The AWS Kinesis stream name | false     | ""            |
| `streamARN`     | The AWS Kinesis stream ARN | true     | ""            |
| `startFromLatest`     | Set this value to true to ignore any records already in the stream  | false     | false           |

[Here's](./source/pipeline.example.yaml) an example of a complete configuration pipeline for a Kinesis source connector. 

## Destination
The Destination connector for AWS Kinesis writes records to the stream either to a single shard or to multiple shards through `partitionKey`. The size limit for a single record is 1MB, attempting to write a single record's data which is greater than 1MB will result in an error.

By default the partition key will consist of the record key. If the record key exceeds 256 unicode characters, the key will be trimmed at the end to fit the max partition key size.

If given a partition key go template, the key will be generated from the given template, with the record data as the main data context.


### Configuration

| name                       | description                                | required | default value |
|----------------------------|--------------------------------------------|----------|---------------|
| `aws.accessKeyId`     | Access Key ID associated with your AWS resources | true     | ""            |
| `aws.secretAccessKey` | Secret Access Key associated with your AWS resources | true     | ""            |
| `aws.region`     | Region associated with your AWS resources | true     | ""            |
| `aws.url`     | (LOCAL TESTING ONLY) the url override to test with localstack | false     | ""            |
| `streamName`     | The AWS Kinesis stream name | false     | ""            |
| `streamARN`     | The AWS Kinesis stream ARN | true     | ""            |
<<<<<<< HEAD
| `partitionKey` | The AWS Kinesis partition key. Use this to group records into one or multiple shards | false     | ""            |
=======
| `aws.url`     | (LOCAL TESTING ONLY) the url override to test with localstack | false     | ""            |
| `partitionKeyTemplate`  | The go template that will be used to generate partition keys. By default empty, which will generate partition keys from the record key string representation.    | false     | ""            |


## Known Issues & Limitations

>>>>>>> e8653a6d

[Here's](./destination/pipeline.example.yaml) an example of a complete configuration pipeline for a Kinesis destination connector. <|MERGE_RESOLUTION|>--- conflicted
+++ resolved
@@ -44,15 +44,6 @@
 | `aws.url`     | (LOCAL TESTING ONLY) the url override to test with localstack | false     | ""            |
 | `streamName`     | The AWS Kinesis stream name | false     | ""            |
 | `streamARN`     | The AWS Kinesis stream ARN | true     | ""            |
-<<<<<<< HEAD
-| `partitionKey` | The AWS Kinesis partition key. Use this to group records into one or multiple shards | false     | ""            |
-=======
-| `aws.url`     | (LOCAL TESTING ONLY) the url override to test with localstack | false     | ""            |
 | `partitionKeyTemplate`  | The go template that will be used to generate partition keys. By default empty, which will generate partition keys from the record key string representation.    | false     | ""            |
 
-
-## Known Issues & Limitations
-
->>>>>>> e8653a6d
-
 [Here's](./destination/pipeline.example.yaml) an example of a complete configuration pipeline for a Kinesis destination connector. 